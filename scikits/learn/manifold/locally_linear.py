--- conflicted
+++ resolved
@@ -83,13 +83,9 @@
 
 
 def locally_linear_embedding(
-<<<<<<< HEAD
     X, n_neighbors, out_dim, reg=1e-3, eigen_solver='arpack',
-    tol=1e-6, max_iter=100, method='standard', H_tol=1E-4, M_tol=1E-12):
-=======
-    X, n_neighbors, out_dim, reg=1e-3, eigen_solver='lobpcg', tol=1e-6,
-    max_iter=100, random_state=0):
->>>>>>> c2a2fc21
+    tol=1e-6, max_iter=100, random_state=0, method='standard', 
+    H_tol=1E-4, M_tol=1E-12):
     """
     Perform a Locally Linear Embedding analysis on the data.
 
@@ -116,7 +112,11 @@
     max_iter : integer
         maximum number of iterations for the lobpcg solver.
 
-<<<<<<< HEAD
+    
+    random_state : int or RandomState instance
+        Pseudo number generator used for init the eigenvectors when using
+        the lobpcg method.
+
     method : string ['standard' | 'hessian' | 'modified']
         'standard' : use the standard locally linear embedding algorithm.
                      see reference [1]
@@ -133,11 +133,6 @@
 
     M_tol : tolerance used for modified LLE method
             only referenced if method == 'modified'
-=======
-    random_state : int or RandomState instance
-        Pseudo number generator used for init the eigenvectors when using
-        the lobpcg method.
->>>>>>> c2a2fc21
 
     Returns
     -------
@@ -164,7 +159,6 @@
     """
     random_state = check_random_state(random_state)
 
-<<<<<<< HEAD
     if eigen_solver not in ('arpack', 'lobpcg', 'dense'):
         raise ValueError("unrecognized eigen_solver '%s'" % eigen_solver)
 
@@ -177,42 +171,6 @@
         X = balltree.data
     else:
         balltree = BallTree(X)
-=======
-    if eigen_solver == 'lobpcg':
-        try:
-            import pyamg
-        except ImportError:
-            import warnings
-            warnings.warn('amg was not found. Using (slow) dense eigensolver')
-            eigen_solver = 'dense'
-
-    W = kneighbors_graph(
-        X, n_neighbors=n_neighbors, mode='barycenter', reg=reg)
-
-    if eigen_solver == 'dense':
-        import scipy.linalg
-        M = (np.dot(W.T, W) - (W.T + W)).todense()
-        M.flat[::M.shape[0] + 1] += 1  # W = W - I
-
-        eigen_values, eigen_vectors = scipy.linalg.eigh(
-            M, eigvals=(1, out_dim + 1), overwrite_a=True)
-        index = np.argsort(np.abs(eigen_values))[1:]
-        return eigen_vectors[:, index], np.sum(eigen_values)
-
-    elif eigen_solver == 'lobpcg':
-        from scipy.sparse import linalg, eye
-        # M = (I-W)' (I-W)
-        A = eye(W.shape[0], W.shape[1], format=W.format) - W
-        A = np.dot(A.T, A).tocsr()
-
-        # initial approximation to the eigenvectors
-        X = random_state.rand(W.shape[0], out_dim)
-        try:
-            ml = pyamg.smoothed_aggregation_solver(A, symmetry='symmetric')
-        except TypeError:
-            ml = pyamg.smoothed_aggregation_solver(A, mat_flag='symmetric')
-        prec = ml.aspreconditioner()
->>>>>>> c2a2fc21
 
     N, d_in = X.shape
 
